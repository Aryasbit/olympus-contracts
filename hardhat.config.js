--- conflicted
+++ resolved
@@ -1,19 +1,16 @@
 require("@nomiclabs/hardhat-waffle");
 module.exports = {
   solidity: {
-<<<<<<< HEAD
       compilers: [
           {
               version: "0.7.5"
           },
           {
               version: "0.5.16"
+          }, 
+          {
+              version: "0.8.0"
           }
       ]
   }
-}
-=======
-    compilers: [{version: "0.7.5"}, {version: "0.8.0"}]
-  }
-};
->>>>>>> f3aec057
+}