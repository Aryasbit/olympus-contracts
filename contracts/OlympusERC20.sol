--- conflicted
+++ resolved
@@ -3,42 +3,31 @@
 
 import "./libraries/SafeMath.sol";
 
-<<<<<<< HEAD
 import "./interfaces/IERC20.sol";
 import "./interfaces/IERC20Permit.sol";
-=======
-import "./interfaces/IOHM.sol";
->>>>>>> 16043763
 
 import "./types/ERC20Permit.sol";
 import "./types/VaultOwned.sol";
 
-
 contract OlympusERC20Token is ERC20Permit, IOHM, VaultOwned {
-
     using SafeMath for uint256;
 
-    constructor() ERC20("Olympus", "OHM", 9) ERC20Permit("Olympus"){
-    }
+    constructor() ERC20("Olympus", "OHM", 9) ERC20Permit("Olympus") {}
 
-    function mint(address account_, uint256 amount_) external override onlyVault() {
+    function mint(address account_, uint256 amount_) external override onlyVault {
         _mint(account_, amount_);
     }
 
     function burn(uint256 amount) external override {
         _burn(msg.sender, amount);
     }
-     
+
     function burnFrom(address account_, uint256 amount_) external override {
         _burnFrom(account_, amount_);
     }
 
     function _burnFrom(address account_, uint256 amount_) internal {
-        uint256 decreasedAllowance_ =
-            allowance(account_, msg.sender).sub(
-                amount_,
-                "ERC20: burn amount exceeds allowance"
-            );
+        uint256 decreasedAllowance_ = allowance(account_, msg.sender).sub(amount_, "ERC20: burn amount exceeds allowance");
 
         _approve(account_, msg.sender, decreasedAllowance_);
         _burn(account_, amount_);
