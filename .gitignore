.DS_Store
cache/
artifacts/

coverage*
types/

.vscode/*
!.vscode/settings.json.default
!.vscode/launch.json.default
!.vscode/extensions.json.default

node_modules/
.env
yarn-error.log
.package-lock.json

.yalc
yalc.lock

contractsInfo.json
deployments/hardhat
deployments/localhost
deployments/**/solcinputs

/.dapp

<<<<<<< HEAD
# OpenZeppelin upgradeable files
.openzeppelin/unknown-*.json
=======
/flatten
>>>>>>> 3bb36051
<|MERGE_RESOLUTION|>--- conflicted
+++ resolved
@@ -25,9 +25,7 @@
 
 /.dapp
 
-<<<<<<< HEAD
+
 # OpenZeppelin upgradeable files
 .openzeppelin/unknown-*.json
-=======
-/flatten
->>>>>>> 3bb36051
+/flatten